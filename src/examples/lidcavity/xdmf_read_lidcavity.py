--- conflicted
+++ resolved
@@ -202,11 +202,6 @@
     file_name_P0 = cwd / "data_output" / "steady" / "P0.xdmf"
 
     print(f"* Reading steady-states at {file_name_U0}, {file_name_P0}")
-<<<<<<< HEAD
-    # flu.read_xdmf(file_name_U0, U_field, "U0")
-    # flu.read_xdmf(file_name_P0, P_field, "P0")
-=======
->>>>>>> 76b7b290
     flu.read_xdmf(file_name_U0, U0, "U0")
     flu.read_xdmf(file_name_P0, P0, "P0")
     UP0 = fs.merge(U0, P0)
