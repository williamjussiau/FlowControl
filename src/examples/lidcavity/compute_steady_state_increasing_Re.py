"""
----------------------------------------------------------------------
Lid-driven cavity
Nondimensional incompressible Navier-Stokes equations
Supercritical Hopf bifurcation near Re_c=7700
----------------------------------------------------------------------
This file demonstrates the following possibilites:
    - Use initial guess for steady-state computation
    - Compute steady-states at increasing Re
----------------------------------------------------------------------
"""

import logging
from pathlib import Path

import dolfin

import flowcontrol.flowsolverparameters as flowsolverparameters
import utils.utils_flowsolver as flu
from examples.lidcavity.lidcavityflowsolver import LidCavityFlowSolver
from flowcontrol.actuator import ActuatorBCParabolicV

Re_final = 7700


def main():
    # LOG
    dolfin.set_log_level(dolfin.LogLevel.INFO)  # DEBUG TRACE PROGRESS INFO
    logger = logging.getLogger(__name__)
    FORMAT = "[%(asctime)s %(filename)s->%(funcName)s():%(lineno)s]: %(message)s"
    logging.basicConfig(format=FORMAT, level=logging.DEBUG)

    cwd = Path(__file__).parent

    logger.info("Trying to instantiate FlowSolver...")

    params_flow = flowsolverparameters.ParamFlow(Re=1000, uinf=1)
    params_flow.user_data["D"] = 1.0

    params_time = flowsolverparameters.ParamTime(num_steps=10, dt=0.005, Tstart=0.0)

    params_save = flowsolverparameters.ParamSave(
        save_every=10, path_out=cwd / "data_output"
    )

    params_solver = flowsolverparameters.ParamSolver(
        throw_error=True, is_eq_nonlinear=True, shift=0.0
    )

    params_mesh = flowsolverparameters.ParamMesh(
        meshpath=cwd / "data_input" / "lidcavity_5.xdmf"
    )
    # mesh is in upper-right quadrant
    params_mesh.user_data["yup"] = 1
    params_mesh.user_data["ylo"] = 0
    params_mesh.user_data["xri"] = 1
    params_mesh.user_data["xle"] = 0

    params_restart = flowsolverparameters.ParamRestart()

<<<<<<< HEAD
    # actuator_bc_up = ActuatorBCParabolicV(angular_size_deg=10)
=======
>>>>>>> 3d264552
    actuator_bc_up = ActuatorBCParabolicV(width=0)
    params_control = flowsolverparameters.ParamControl(
        sensor_list=[],
        actuator_list=[actuator_bc_up],
    )

    params_ic = flowsolverparameters.ParamIC(
        xloc=0.1, yloc=0.1, radius=0.1, amplitude=0.1
    )

    Re_list = [1000, 2000, 3000, 4000, 5000, 6000, 7000, 7500, Re_final]
    first_loop = True
    steady_state_filename_U0 = ""
    steady_state_filename_P0 = ""
    for Re in Re_list:
        logger.info("*" * 100)
        logger.info(f"--- Computing steady state for Reynolds number Re={Re}")
        logger.info("*" * 100)
        params_flow.Re = Re

        fs = LidCavityFlowSolver(
            params_flow=params_flow,
            params_time=params_time,
            params_save=params_save,
            params_solver=params_solver,
            params_mesh=params_mesh,
            params_restart=params_restart,
            params_control=params_control,
            params_ic=params_ic,
            verbose=10,
        )

        logger.info("__init__(): successful!")

        logger.info("Compute steady state...")
        uctrl0 = [0.0]

        U00 = dolfin.Function(fs.V)
        P00 = dolfin.Function(fs.P)
        if first_loop:
            # use default
            initial_guess = None
        else:
            # use previous Reynolds
            flu.read_xdmf(steady_state_filename_U0, U00, "U0")
            flu.read_xdmf(steady_state_filename_P0, P00, "P0")
            initial_guess = fs.merge(U00, P00)

        fs.compute_steady_state(
            method="picard",
            max_iter=10,
            tol=1e-7,
            u_ctrl=uctrl0,
            initial_guess=initial_guess,
        )

        fs.compute_steady_state(
            method="newton", max_iter=25, u_ctrl=uctrl0, initial_guess=fs.fields.UP0
        )

        steady_state_filename_U0 = params_save.path_out / "steady" / f"U0_Re={Re}.xdmf"
        steady_state_filename_P0 = params_save.path_out / "steady" / f"P0_Re={Re}.xdmf"
        flu.write_xdmf(steady_state_filename_U0, fs.fields.U0, "U0")
        flu.write_xdmf(steady_state_filename_P0, fs.fields.P0, "P0")

        first_loop = False


if __name__ == "__main__":
    main()<|MERGE_RESOLUTION|>--- conflicted
+++ resolved
@@ -58,10 +58,6 @@
 
     params_restart = flowsolverparameters.ParamRestart()
 
-<<<<<<< HEAD
-    # actuator_bc_up = ActuatorBCParabolicV(angular_size_deg=10)
-=======
->>>>>>> 3d264552
     actuator_bc_up = ActuatorBCParabolicV(width=0)
     params_control = flowsolverparameters.ParamControl(
         sensor_list=[],
