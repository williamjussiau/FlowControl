--- conflicted
+++ resolved
@@ -294,26 +294,15 @@
 
         return BC
 
-<<<<<<< HEAD
-   # def _default_steady_state_initial_guess(self) -> dolfin.UserExpression:
-        """Default initial guess for computing steady state. The method may
-        be overriden to propose an initial guess deemed closer to the steady state."""
-    #    logger.info(">>> Using custom initial guess in PinballFlowSolver")
-    #    class default_initial_guess(dolfin.UserExpression):
-    #        def eval(self, value, x):
-    #            value[0] = 1.0    # 1 for symmetric baseflow    1/np.sqrt(2)  for antisymmetric baseflow
-    #            value[1] = 0.0    # 0 for symmetric baseflow   +-1/np.sqrt(2) for antisymmetric baseflow
-    #             value[2] = 0.0
-=======
+
     def _default_steady_state_initial_guess(self) -> dolfin.UserExpression:
-        ""Initial guess for computing steady state."""
+        """Initial guess for computing steady state."""
         logger.info("Using custom initial guess in PinballFlowSolver")
         class default_initial_guess(dolfin.UserExpression):
             def eval(self, value, x):
                 value[0] = 1.0    # 1 for symmetric baseflow    1/np.sqrt(2)  for antisymmetric baseflow
                 value[1] = 0.0    # 0 for symmetric baseflow   +-1/np.sqrt(2) for antisymmetric baseflow
                 value[2] = 0.0
->>>>>>> 027bf205
 
     #        def value_shape(self):
     #            return (3,)
